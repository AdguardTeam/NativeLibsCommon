--- conflicted
+++ resolved
@@ -13,16 +13,11 @@
 conan_bootstrap(SRCROOT "${COMMON_DIR}" CONANFILE "${COMMON_DIR}/conanfile.txt" SCOPE_NAME commonlibs)
 
 set(SOURCE_FILES
-<<<<<<< HEAD
         utils.cpp
         socket_address.cpp
         logger.cpp
         time_utils.cpp
-=======
-        ${COMMON_DIR}/utils.cpp
-        ${COMMON_DIR}/socket_address.cpp
-        ${COMMON_DIR}/clock.cpp
->>>>>>> 1b750c0e
+        clock.cpp
         )
 
 add_library(${PROJECT_NAME} STATIC EXCLUDE_FROM_ALL ${SOURCE_FILES})
@@ -40,9 +35,6 @@
 set(TEST_DIR ${CMAKE_CURRENT_SOURCE_DIR}/test)
 
 add_unit_test(utils_test ${TEST_DIR} "" TRUE TRUE)
-<<<<<<< HEAD
 add_unit_test(logger_test ${TEST_DIR} "" TRUE TRUE)
 add_unit_test(time_utils_test ${TEST_DIR} "" TRUE TRUE)
-=======
-add_unit_test(cache_test ${TEST_DIR} "" TRUE TRUE)
->>>>>>> 1b750c0e
+add_unit_test(cache_test ${TEST_DIR} "" TRUE TRUE)